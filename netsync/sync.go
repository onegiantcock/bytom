// Copyright 2015 The go-ethereum Authors
// This file is part of the go-ethereum library.
//
// The go-ethereum library is free software: you can redistribute it and/or modify
// it under the terms of the GNU Lesser General Public License as published by
// the Free Software Foundation, either version 3 of the License, or
// (at your option) any later version.
//
// The go-ethereum library is distributed in the hope that it will be useful,
// but WITHOUT ANY WARRANTY; without even the implied warranty of
// MERCHANTABILITY or FITNESS FOR A PARTICULAR PURPOSE. See the
// GNU Lesser General Public License for more details.
//
// You should have received a copy of the GNU Lesser General Public License
// along with the go-ethereum library. If not, see <http://www.gnu.org/licenses/>.

package netsync

import (
	"math/rand"
	"sync/atomic"
	"time"

	log "github.com/sirupsen/logrus"

	"github.com/bytom/common"
	"github.com/bytom/protocol/bc/types"
)

const (
	forceSyncCycle      = 10 * time.Second // Time interval to force syncs, even if few peers are available
	minDesiredPeerCount = 5                // Amount of peers desired to start syncing

	// This is the target size for the packs of transactions sent by txsyncLoop.
	// A pack can get larger than this if a single transactions exceeds this size.
	txsyncPackSize = 100 * 1024
)

type txsync struct {
	p   *peer
	txs []*types.Tx
}

// syncer is responsible for periodically synchronising with the network, both
// downloading hashes and blocks as well as handling the announcement handler.
func (sm *SyncManager) syncer() {
	// Start and ensure cleanup of sync mechanisms
	sm.fetcher.Start()
	defer sm.fetcher.Stop()
	//defer sm.downloader.Terminate()

	// Wait for different events to fire synchronisation operations
	forceSync := time.NewTicker(forceSyncCycle)
	defer forceSync.Stop()

	for {
		select {
		case <-sm.newPeerCh:
			log.Info("New peer connected.")
			// Make sure we have peers to select from, then sync
			if sm.sw.Peers().Size() < minDesiredPeerCount {
				break
			}
			go sm.synchronise()

		case <-forceSync.C:
			// Force a sync even if not enough peers are present
			go sm.synchronise()

		case <-sm.quitSync:
			return
		}
	}
}

// synchronise tries to sync up our local block chain with a remote peer.
func (sm *SyncManager) synchronise() {
	log.Info("bk peer num:", sm.blockKeeper.peers.Len(), " sw peer num:", sm.sw.Peers().Size(), " ", sm.sw.Peers().List())
	// Make sure only one goroutine is ever allowed past this point at once
	if !atomic.CompareAndSwapInt32(&sm.synchronising, 0, 1) {
		log.Info("Synchronising ...")
		return
	}
	defer atomic.StoreInt32(&sm.synchronising, 0)

	peer, bestHeight := sm.peers.BestPeer()
	// Short circuit if no peers are available
	if peer == nil {
		return
	}
<<<<<<< HEAD
	if bestHeight > sm.chain.Height() {
		log.Info("sync peer:", peer.Addr(), " height:", bestHeight)
=======
	if bestHeight > sm.chain.BestBlockHeight() {
>>>>>>> 3407cdab
		sm.blockKeeper.BlockRequestWorker(peer.Key, bestHeight)
	}
}

// txsyncLoop takes care of the initial transaction sync for each new
// connection. When a new peer appears, we relay all currently pending
// transactions. In order to minimise egress bandwidth usage, we send
// the transactions in small packs to one peer at a time.
func (sm *SyncManager) txsyncLoop() {
	var (
		pending = make(map[string]*txsync)
		sending = false               // whether a send is active
		pack    = new(txsync)         // the pack that is being sent
		done    = make(chan error, 1) // result of the send
	)

	// send starts a sending a pack of transactions from the sync.
	send := func(s *txsync) {
		// Fill pack with transactions up to the target size.
		size := common.StorageSize(0)
		pack.p = s.p
		pack.txs = pack.txs[:0]
		for i := 0; i < len(s.txs) && size < txsyncPackSize; i++ {
			pack.txs = append(pack.txs, s.txs[i])
			size += common.StorageSize(s.txs[i].SerializedSize)
		}
		// Remove the transactions that will be sent.
		s.txs = s.txs[:copy(s.txs, s.txs[len(pack.txs):])]
		if len(s.txs) == 0 {
			delete(pending, s.p.Key)
		}
		// Send the pack in the background.
		log.Info("Sending batch of transactions. ", "count:", len(pack.txs), " bytes:", size)
		sending = true
		go func() { done <- pack.p.SendTransactions(pack.txs) }()
	}

	// pick chooses the next pending sync.
	pick := func() *txsync {
		if len(pending) == 0 {
			return nil
		}
		n := rand.Intn(len(pending)) + 1
		for _, s := range pending {
			if n--; n == 0 {
				return s
			}
		}
		return nil
	}

	for {
		select {
		case s := <-sm.txSyncCh:
			pending[s.p.Key] = s
			if !sending {
				send(s)
			}
		case err := <-done:
			sending = false
			// Stop tracking peers that cause send failures.
			if err != nil {
				log.Info("Transaction send failed", "err", err)
				delete(pending, pack.p.Key)
			}
			// Schedule the next send.
			if s := pick(); s != nil {
				send(s)
			}
		case <-sm.quitSync:
			return
		}
	}
}<|MERGE_RESOLUTION|>--- conflicted
+++ resolved
@@ -88,12 +88,8 @@
 	if peer == nil {
 		return
 	}
-<<<<<<< HEAD
-	if bestHeight > sm.chain.Height() {
+	if bestHeight > sm.chain.BestBlockHeight() {
 		log.Info("sync peer:", peer.Addr(), " height:", bestHeight)
-=======
-	if bestHeight > sm.chain.BestBlockHeight() {
->>>>>>> 3407cdab
 		sm.blockKeeper.BlockRequestWorker(peer.Key, bestHeight)
 	}
 }
