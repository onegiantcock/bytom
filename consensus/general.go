package consensus

import (
	"strings"

	"github.com/bytom/protocol/bc"
)

//consensus variables
const (
	// define the Max transaction size and Max block size
	MaxTxSize   = uint64(1048576)
	MaxBlockGas = uint64(100000000)

	//config parameter for coinbase reward
	CoinbasePendingBlockNumber = uint64(6)
	subsidyReductionInterval   = uint64(560640)
	baseSubsidy                = uint64(41250000000)
	InitialBlockSubsidy        = uint64(1470000000000000000)

	// config for pow mining
	PowMinBits            = uint64(2305843009213861724)
	BlocksPerRetarget     = uint64(128)
<<<<<<< HEAD
	TargetSecondsPerBlock = uint64(30)
=======
	TargetSecondsPerBlock = uint64(60)
>>>>>>> 9618729b
	SeedPerRetarget       = uint64(128)

	// MaxTimeOffsetSeconds is the maximum number of seconds a block time is allowed to be ahead of the current time
	MaxTimeOffsetSeconds = uint64(60 * 60)
	MedianTimeBlocks     = 11

	PayToWitnessPubKeyHashDataSize = 20
	PayToWitnessScriptHashDataSize = 32

	CoinbaseArbitrarySizeLimit = 128

	VMGasRate        = int64(1000)
	StorageGasRate   = int64(10)
	MaxGasAmount     = int64(100000)
	DefaultGasCredit = int64(80000)

	BTMAlias       = "BTM"
	BTMSymbol      = "BTM"
	BTMDecimals    = 8
	BTMDescription = `Bytom Official Issue`
)

// BTMAssetID is BTM's asset id, the soul asset of Bytom
var BTMAssetID = &bc.AssetID{
	V0: uint64(18446744073709551615),
	V1: uint64(18446744073709551615),
	V2: uint64(18446744073709551615),
	V3: uint64(18446744073709551615),
}

// InitialSeed is SHA3-256 of Byte[0^32]
var InitialSeed = &bc.Hash{
	V0: uint64(11412844483649490393),
	V1: uint64(4614157290180302959),
	V2: uint64(1780246333311066183),
	V3: uint64(9357197556716379726),
}

// BTMDefinitionMap is the ....
var BTMDefinitionMap = map[string]interface{}{
	"name":        BTMAlias,
	"symbol":      BTMSymbol,
	"decimals":    BTMDecimals,
	"description": BTMDescription,
}

// BlockSubsidy calculate the coinbase rewards on given block height
func BlockSubsidy(height uint64) uint64 {
	if height == 0 {
		return InitialBlockSubsidy
	}
	return baseSubsidy >> uint(height/subsidyReductionInterval)
}

// IsBech32SegwitPrefix returns whether the prefix is a known prefix for segwit
// addresses on any default or registered network.  This is used when decoding
// an address string into a specific address type.
func IsBech32SegwitPrefix(prefix string, params *Params) bool {
	prefix = strings.ToLower(prefix)
	return prefix == params.Bech32HRPSegwit+"1"
}

// Params store the config for different network
type Params struct {
	// Name defines a human-readable identifier for the network.
	Name            string
	Bech32HRPSegwit string
}

// MainNetParams is the config for production
var MainNetParams = Params{
	Name:            "main",
	Bech32HRPSegwit: "bm",
}

// TestNetParams is the config for test-net
var TestNetParams = Params{
	Name:            "test",
	Bech32HRPSegwit: "tm",
}<|MERGE_RESOLUTION|>--- conflicted
+++ resolved
@@ -21,11 +21,7 @@
 	// config for pow mining
 	PowMinBits            = uint64(2305843009213861724)
 	BlocksPerRetarget     = uint64(128)
-<<<<<<< HEAD
-	TargetSecondsPerBlock = uint64(30)
-=======
 	TargetSecondsPerBlock = uint64(60)
->>>>>>> 9618729b
 	SeedPerRetarget       = uint64(128)
 
 	// MaxTimeOffsetSeconds is the maximum number of seconds a block time is allowed to be ahead of the current time
