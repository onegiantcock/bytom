package blockchain

import (
	"context"
	"encoding/json"
	"fmt"
	"reflect"
	"strconv"
	"time"

	log "github.com/sirupsen/logrus"

	"github.com/bytom/blockchain/contract"
	"github.com/bytom/blockchain/txbuilder"
	"github.com/bytom/errors"
	"github.com/bytom/net/http/reqid"
	"github.com/bytom/protocol/bc/legacy"
)

var defaultTxTTL = 5 * time.Minute

func (bcr *BlockchainReactor) actionDecoder(action string) (func([]byte) (txbuilder.Action, error), bool) {
	var decoder func([]byte) (txbuilder.Action, error)
	switch action {
	case "control_account":
		decoder = bcr.accounts.DecodeControlAction
	case "control_address":
		decoder = txbuilder.DecodeControlAddressAction
	case "control_program":
		decoder = txbuilder.DecodeControlProgramAction
	case "control_receiver":
		decoder = txbuilder.DecodeControlReceiverAction
	case "issue":
		decoder = bcr.assets.DecodeIssueAction
	case "retire":
		decoder = txbuilder.DecodeRetireAction
	case "spend_account":
		decoder = bcr.accounts.DecodeSpendAction
	case "spend_account_unspent_output":
		decoder = bcr.accounts.DecodeSpendUTXOAction
<<<<<<< HEAD
	case "spend_contract_unspent_output":
		decoder = bcr.accounts.DecodeSpendSUTXOAction
	case "set_transaction_reference_data":
		decoder = txbuilder.DecodeSetTxRefDataAction
=======
>>>>>>> a6a76de4
	default:
		return nil, false
	}
	return decoder, true
}

func mergeActions(req *BuildRequest) []map[string]interface{} {
	actions := make([]map[string]interface{}, 0)
	actionMap := make(map[string]map[string]interface{})

	for _, m := range req.Actions {
		if actionType := m["type"].(string); actionType != "spend_account" {
			actions = append(actions, m)
			continue
		}

		actionKey := m["asset_id"].(string) + m["account_id"].(string)

		var amount int64
		if reflect.TypeOf(m["amount"]).Kind().String() == "float64" {
			amount = int64(m["amount"].(float64))
		} else {
			amountStr := fmt.Sprintf("%v", m["amount"])
			amount, _ = strconv.ParseInt(amountStr, 10, 64)
		}

		if tmpM, ok := actionMap[actionKey]; ok {
			var tmpAmount int64
			if reflect.TypeOf(tmpM["amount"]).Kind().String() == "float64" {
				tmpAmount = int64(tmpM["amount"].(float64))
			} else {
				tmpAmountStr := fmt.Sprintf("%v", tmpM["amount"])
				tmpAmount, _ = strconv.ParseInt(tmpAmountStr, 10, 64)
			}
			tmpM["amount"] = tmpAmount + amount
		} else {
			actionMap[actionKey] = m
			actions = append(actions, m)
		}
	}

	return actions
}

func (bcr *BlockchainReactor) buildSingle(ctx context.Context, req *BuildRequest) (*txbuilder.Template, error) {
	err := bcr.filterAliases(ctx, req)
	if err != nil {
		return nil, err
	}
	reqActions := mergeActions(req)
	actions := make([]txbuilder.Action, 0, len(reqActions))
	for i, act := range reqActions {
		typ, ok := act["type"].(string)
		if !ok {
			return nil, errors.WithDetailf(errBadActionType, "no action type provided on action %d", i)
		}
		decoder, ok := bcr.actionDecoder(typ)
		if !ok {
			return nil, errors.WithDetailf(errBadActionType, "unknown action type %q on action %d", typ, i)
		}

		// Remarshal to JSON, the action may have been modified when we
		// filtered aliases.
		b, err := json.Marshal(act)
		if err != nil {
			return nil, err
		}
		action, err := decoder(b)
		if err != nil {
			return nil, errors.WithDetailf(errBadAction, "%s on action %d", err.Error(), i)
		}
		actions = append(actions, action)
	}

	ttl := req.TTL.Duration
	if ttl == 0 {
		ttl = defaultTxTTL
	}
	maxTime := time.Now().Add(ttl)

	tpl, err := txbuilder.Build(ctx, req.Tx, actions, maxTime)
	if errors.Root(err) == txbuilder.ErrAction {
		// append each of the inner errors contained in the data.
		var Errs string
		for _, innerErr := range errors.Data(err)["actions"].([]error) {
			Errs = Errs + "<" + innerErr.Error() + ">"
		}
		err = errors.New(err.Error() + "-" + Errs)
	}
	if err != nil {
		return nil, err
	}

	// ensure null is never returned for signing instructions
	if tpl.SigningInstructions == nil {
		tpl.SigningInstructions = []*txbuilder.SigningInstruction{}
	}
	return tpl, nil
}

// POST /build-transaction
func (bcr *BlockchainReactor) build(ctx context.Context, buildReqs *BuildRequest) Response {
	subctx := reqid.NewSubContext(ctx, reqid.New())

	tmpl, err := bcr.buildSingle(subctx, buildReqs)
	if err != nil {
		return NewErrorResponse(err)
	}

	return NewSuccessResponse(tmpl)
}

// POST /lock-contract-transaction
func (bcr *BlockchainReactor) lockContractTX(ctx context.Context, buildReqs *BuildRequest) Response {
	subctx := reqid.NewSubContext(ctx, reqid.New())

	accountID, contractProg, err := bcr.getContractAccountID(ctx, buildReqs)
	if err != nil {
		return NewErrorResponse(err)
	}

	// establish an association between account and contract
	if _, err = bcr.accounts.CreateContractHook(ctx, accountID, contractProg); err != nil {
		return NewErrorResponse(err)
	}

	tmpl, err := bcr.buildSingle(subctx, buildReqs)
	if err != nil {
		return NewErrorResponse(err)
	}

	return NewSuccessResponse(tmpl)
}

// POST /unlock-contract-transaction
func (bcr *BlockchainReactor) unlockContractTX(ctx context.Context, req *contract.ContractReq) Response {
	act, err := req.ContractDecoder()
	if err != nil {
		return NewErrorResponse(err)
	}

	buildReqStr, err := act.Build()
	if err != nil {
		return NewErrorResponse(err)
	}

	var buildReq BuildRequest
	if err := json.Unmarshal([]byte(buildReqStr), &buildReq); err != nil {
		return NewErrorResponse(err)
	}

	tmpl, err := bcr.buildSingle(ctx, &buildReq)
	if err != nil {
		return NewErrorResponse(err)
	}

	if err = act.AddArgs(tmpl); err != nil {
		return NewErrorResponse(err)
	}

	return NewSuccessResponse(tmpl)
}

func (bcr *BlockchainReactor) submitSingle(ctx context.Context, tpl *txbuilder.Template) (map[string]string, error) {
	if tpl.Transaction == nil {
		return nil, errors.Wrap(txbuilder.ErrMissingRawTx)
	}

	if err := txbuilder.FinalizeTx(ctx, bcr.chain, tpl.Transaction); err != nil {
		return nil, errors.Wrapf(err, "tx %s", tpl.Transaction.ID.String())
	}

	return map[string]string{"txid": tpl.Transaction.ID.String()}, nil
}

// finalizeTxWait calls FinalizeTx and then waits for confirmation of
// the transaction.  A nil error return means the transaction is
// confirmed on the blockchain.  ErrRejected means a conflicting tx is
// on the blockchain.  context.DeadlineExceeded means ctx is an
// expiring context that timed out.
func (bcr *BlockchainReactor) finalizeTxWait(ctx context.Context, txTemplate *txbuilder.Template, waitUntil string) error {
	// Use the current generator height as the lower bound of the block height
	// that the transaction may appear in.
	localHeight := bcr.chain.Height()
	//generatorHeight := localHeight

	log.WithField("localHeight", localHeight).Info("Starting to finalize transaction")

	err := txbuilder.FinalizeTx(ctx, bcr.chain, txTemplate.Transaction)
	if err != nil {
		return err
	}
	if waitUntil == "none" {
		return nil
	}

	//TODO:complete finalizeTxWait
	//height, err := a.waitForTxInBlock(ctx, txTemplate.Transaction, generatorHeight)
	if err != nil {
		return err
	}
	if waitUntil == "confirmed" {
		return nil
	}

	return nil
}

func (bcr *BlockchainReactor) waitForTxInBlock(ctx context.Context, tx *legacy.Tx, height uint64) (uint64, error) {
	log.Printf("waitForTxInBlock function")
	for {
		height++
		select {
		case <-ctx.Done():
			return 0, ctx.Err()

		case <-bcr.chain.BlockWaiter(height):
			b, err := bcr.chain.GetBlockByHeight(height)
			if err != nil {
				return 0, errors.Wrap(err, "getting block that just landed")
			}
			for _, confirmed := range b.Transactions {
				if confirmed.ID == tx.ID {
					// confirmed
					return height, nil
				}
			}

			// might still be in pool or might be rejected; we can't
			// tell definitively until its max time elapses.
			// Re-insert into the pool in case it was dropped.
			err = txbuilder.FinalizeTx(ctx, bcr.chain, tx)
			if err != nil {
				return 0, err
			}

			// TODO(jackson): Do simple rejection checks like checking if
			// the tx's blockchain prevouts still exist in the state tree.
		}
	}
}

// POST /submit-transaction
func (bcr *BlockchainReactor) submit(ctx context.Context, tpl *txbuilder.Template) Response {
	txID, err := bcr.submitSingle(nil, tpl)
	if err != nil {
		log.WithField("err", err).Error("submit single tx")
		return NewErrorResponse(err)
	}

	log.WithField("txid", txID["txid"]).Info("submit single tx")
	return NewSuccessResponse(txID)
}

// POST /sign-submit-transaction
func (bcr *BlockchainReactor) signSubmit(ctx context.Context, x struct {
	Password []string           `json:"password"`
	Txs      txbuilder.Template `json:"transaction"`
}) Response {
	if err := txbuilder.Sign(ctx, &x.Txs, nil, x.Password[0], bcr.pseudohsmSignTemplate); err != nil {
		log.WithField("build err", err).Error("fail on sign transaction.")
		return NewErrorResponse(err)
	}
	log.Info("Sign Transaction complete.")

	txID, err := bcr.submitSingle(nil, &x.Txs)
	if err != nil {
		log.WithField("err", err).Error("submit single tx")
		return NewErrorResponse(err)
	}

	log.WithField("txid", txID["txid"]).Info("submit single tx")
	return NewSuccessResponse(txID)
}<|MERGE_RESOLUTION|>--- conflicted
+++ resolved
@@ -38,13 +38,6 @@
 		decoder = bcr.accounts.DecodeSpendAction
 	case "spend_account_unspent_output":
 		decoder = bcr.accounts.DecodeSpendUTXOAction
-<<<<<<< HEAD
-	case "spend_contract_unspent_output":
-		decoder = bcr.accounts.DecodeSpendSUTXOAction
-	case "set_transaction_reference_data":
-		decoder = txbuilder.DecodeSetTxRefDataAction
-=======
->>>>>>> a6a76de4
 	default:
 		return nil, false
 	}
@@ -161,16 +154,6 @@
 func (bcr *BlockchainReactor) lockContractTX(ctx context.Context, buildReqs *BuildRequest) Response {
 	subctx := reqid.NewSubContext(ctx, reqid.New())
 
-	accountID, contractProg, err := bcr.getContractAccountID(ctx, buildReqs)
-	if err != nil {
-		return NewErrorResponse(err)
-	}
-
-	// establish an association between account and contract
-	if _, err = bcr.accounts.CreateContractHook(ctx, accountID, contractProg); err != nil {
-		return NewErrorResponse(err)
-	}
-
 	tmpl, err := bcr.buildSingle(subctx, buildReqs)
 	if err != nil {
 		return NewErrorResponse(err)
